--- conflicted
+++ resolved
@@ -79,11 +79,7 @@
 </p>
 
 
-<<<<<<< HEAD
 Kandinsky 2.1 inherits best practices from Dall-E 2 and Latent diffusion, while introducing some new ideas.
-=======
-Kandinsky 2.1 inherits best practicies from Dall-E 2 and Latent diffusion, while introducing some new ideas.
->>>>>>> c93e585f
 
 As text and image encoder it uses CLIP model and diffusion image prior (mapping) between latent spaces of CLIP modalities. This approach increases the visual performance of the model and unveils new horizons in blending images and text-guided image manipulation.
 
